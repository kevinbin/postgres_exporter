--- conflicted
+++ resolved
@@ -1,28 +1,7 @@
-<<<<<<< HEAD
 ARG ARCH="amd64"
 ARG OS="linux"
 FROM quay.io/prometheus/busybox-${OS}-${ARCH}:latest
 LABEL maintainer="The Prometheus Authors <prometheus-developers@googlegroups.com>"
 
-ARG ARCH="amd64"
-ARG OS="linux"
-COPY .build/${OS}-${ARCH}/postgres_exporter /bin/postgres_exporter
-
-EXPOSE     9187
-USER       nobody
-ENTRYPOINT [ "/bin/postgres_exporter" ]
-=======
-FROM debian:7.11-slim
-RUN useradd -u 20001 postgres_exporter
-
 COPY --from=0 /etc/passwd /etc/passwd
-USER postgres_exporter
-
-ARG binary
-
-COPY $binary /postgres_exporter
-
-EXPOSE 9187
-
-ENTRYPOINT [ "/postgres_exporter" ]
->>>>>>> ad4379d0
+USER postgres_exporter